name: Deploy to Balena
description: Automate release builds and deployments
branding:
  icon: code
  color: blue
inputs:
  balena_token:
    description: Your balenaCloud API token
    required: true
  fleet:
    description: Name of the fleet you want to build the release for
    required: true
  github_token:
    description: Github access token
    required: false
    default: ${{ github.token }}
  environment:
    description: Domain for the backend services to build your release
    required: false
    default: balena-cloud.com
  versionbot:
    description: (Deprecated) Does the repository use VersionBot?
    required: false
    default: "false"
  finalize:
    description: Should the action finalize a release after building
    required: false
    default: "true"
  create_tag:
    description: Tag the git commit with the final balena release version
    required: false
    default: "false"
  create_ref:
    description: Tag the git commit with the final balena release version
    required: false
    default: "false"
  cache:
    description: If a release matching the commit already exists do not build
    required: false
    default: "true"
  source:
    description: Specify custom path to Dockerfile/docker-compose for building
      release images
    required: false
    default: ""
  layer_cache:
    description: Use cached layers of previously built images for this project
    required: false
    default: "true"
  registry_secrets:
    description: Image registry credentials (Balena secrets.json)
    required: false
    default: ""
  default_branch:
    description: Branch for finalizing releases
    required: false
    default: ""
  multi_dockerignore:
    description: Use service's dockerignore file
    required: false
    default: "false"
  debug:
    description: Enable debug logs for balena push build
    required: false
    default: "false"
  note:
    description: Enable adding a note to the release
    required: false
    default: ""
outputs:
  release_id:
    description: ID of the release built
  version:
    description: Version of the release built
runs:
  using: docker
<<<<<<< HEAD
  image: docker://ghcr.io/vendpark/vend-balena-deploy:latest
=======
  image: docker://ghcr.io/balena-io/deploy-to-balena-action:v2.0.46
>>>>>>> 6480e2b4
  env:
    BALENA_TOKEN: ${{ inputs.balena_token }}
    BALENA_URL: ${{ inputs.environment }}
    REGISTRY_SECRETS: ${{ inputs.registry_secrets }}<|MERGE_RESOLUTION|>--- conflicted
+++ resolved
@@ -74,11 +74,7 @@
     description: Version of the release built
 runs:
   using: docker
-<<<<<<< HEAD
   image: docker://ghcr.io/vendpark/vend-balena-deploy:latest
-=======
-  image: docker://ghcr.io/balena-io/deploy-to-balena-action:v2.0.46
->>>>>>> 6480e2b4
   env:
     BALENA_TOKEN: ${{ inputs.balena_token }}
     BALENA_URL: ${{ inputs.environment }}
