import * as core from '@actions/core';
import type { context as contextType } from '@actions/github';

import * as versionbot from './versionbot-utils';
import * as balena from './balena-utils';
import * as git from './git';
import * as github from './github-utils';
import type { Inputs, RepoContext } from './types';

<<<<<<< HEAD
const ALLOWED_EVENTS = ["pull_request_target", "pull_request", "workflow_dispatch"];
=======
const ALLOWED_EVENTS = ['pull_request_target', 'pull_request'];
>>>>>>> 6480e2b4

export async function run(
	context: typeof contextType,
	inputs: Inputs,
): Promise<void> {
	// If the payload does not have a repository object then fail early (the events we are interested in always have this)
	if (!context.payload.repository) {
		throw new Error('Workflow payload was missing repository object');
	}

	// Get the master branch so we can infer intent
	const target =
		inputs.defaultBranch || context.payload.repository.master_branch;
	// Collect repo context
	const repoContext: RepoContext = {
		owner: context.payload.repository.owner.login || '',
		name: context.payload.repository.name || '',
		sha: context.payload.pull_request?.head.sha || context.sha,
		pullRequest: context.payload.pull_request
			? {
					id: context.payload.pull_request.id,
					// eslint-disable-next-line id-denylist
					number: context.payload.pull_request.number,
					merged: context.payload.pull_request.merged,
				}
			: null,
	};

	// ID of release built
	let releaseId: number | null = null;
	// Version of release built
	let rawVersion: string | null = null;

	if (context.payload.action === 'closed') {
		// If a pull request was closed and merged then just finalize the release!
		if (repoContext.pullRequest && repoContext.pullRequest.merged) {
			// Get the previous release built
			const previousRelease = await balena.getReleaseByTags(inputs.fleet, {
				sha: repoContext.sha,
				pullRequestId: repoContext.pullRequest.id,
			});
			if (!previousRelease) {
				throw new Error(
					'Action reached point of finalizing a release but did not find one',
				);
			} else if (previousRelease.isFinal) {
				core.info('Release is already finalized so skipping.');
				return;
			}

			// Finalize release!
			await balena.finalize(previousRelease.id);

			rawVersion = await balena.getReleaseVersion(previousRelease.id);

			// set outputs on finalize
			core.setOutput('version', rawVersion);
			core.setOutput('release_id', previousRelease.id);

			if (inputs.createTag && rawVersion) {
				try {
					await github.createTag(repoContext, rawVersion);
				} catch (e: any) {
					if (e.message !== 'Reference already exists') {
						throw e;
					}
					core.info('Git reference already exists.');
					return;
				}
			}

			return;
		} else {
			// If the pull request was closed but not merged then do nothing
			core.info('Pull request was closed but not merged, nothing to do.');
			return;
		}
	}

	// If the repository uses Versionbot then checkout Versionbot branch
	if (inputs.versionbot) {
		const versionbotBranch = await versionbot.getBranch(repoContext);
		// This will checkout the branch to the `GITHUB_WORKSPACE` path
		await git.fetch(); // fetch remote branches first
		await git.checkout(versionbotBranch);
	}

	let buildOptions = null;

	// If we are pushing directly to the target branch then just build a release without draft flag
	if (
		context.eventName === 'push' &&
		(context.ref === `refs/heads/${target}` ||
			context.ref.startsWith('refs/tags/'))
	) {
		// TODO: Update this to use ref_type & ref_name once that becomes available
		// See: https://github.com/actions/toolkit/pull/935/files
		const tagName = context.ref.match(/^refs\/tags\/(.+)$/)?.[1];
		// Make a final release because context is master workflow
		buildOptions = {
			draft: false,
			tags: {
				sha: context.sha,
				...(!!tagName && { tag: tagName }),
			},
		};
	} else if (!ALLOWED_EVENTS.includes(context.eventName)) {
		// Make sure the only events now are ones we expect
		if (context.eventName === 'push') {
			throw new Error(
				`Push workflow only works with ${target} branch. Event tried pushing to: ${context.ref}`,
			);
		}
		throw new Error(`Unsure how to proceed with event: ${context.eventName}`);
	} else {
		// TODO: Update this to use ref_type & ref_name once that becomes available
		// See: https://github.com/actions/toolkit/pull/935/files
		const tagName = context.ref.match(/^refs\/tags\/(.+)$/)?.[1];
		// Make a final release because context is master workflow
		buildOptions = {
			draft: false,
			tags: {
				sha: context.sha,
				...(!!tagName && { tag: tagName }),
			},
		};
	}

	// Finally send source to builders
	try {
		releaseId = await balena.push(inputs.fleet, inputs.source, inputs.cache, {
			...buildOptions,
			noCache: inputs.layerCache === false,
			multiDockerignore: inputs.multiDockerignore,
			debug: inputs.debug,
			note: inputs.note,
		});
	} catch (e: any) {
		core.error(e.message);
		throw e;
	}

	// Now that we built a release set the expected outputs
	rawVersion = await balena.getReleaseVersion(releaseId);
	core.setOutput('version', rawVersion);
	core.setOutput('release_id', releaseId);

	if (inputs.createTag && buildOptions.draft === false) {
		try {
			await github.createTag(repoContext, rawVersion);
		} catch (e: any) {
			if (e.message !== 'Reference already exists') {
				throw e;
			}
			core.info('Git reference already exists.');
		}
	}
}<|MERGE_RESOLUTION|>--- conflicted
+++ resolved
@@ -1,25 +1,25 @@
-import * as core from '@actions/core';
-import type { context as contextType } from '@actions/github';
+import * as core from "@actions/core";
+import type { context as contextType } from "@actions/github";
 
-import * as versionbot from './versionbot-utils';
-import * as balena from './balena-utils';
-import * as git from './git';
-import * as github from './github-utils';
-import type { Inputs, RepoContext } from './types';
+import * as versionbot from "./versionbot-utils";
+import * as balena from "./balena-utils";
+import * as git from "./git";
+import * as github from "./github-utils";
+import type { Inputs, RepoContext } from "./types";
 
-<<<<<<< HEAD
-const ALLOWED_EVENTS = ["pull_request_target", "pull_request", "workflow_dispatch"];
-=======
-const ALLOWED_EVENTS = ['pull_request_target', 'pull_request'];
->>>>>>> 6480e2b4
+const ALLOWED_EVENTS = [
+	"pull_request_target",
+	"pull_request",
+	"workflow_dispatch",
+];
 
 export async function run(
 	context: typeof contextType,
-	inputs: Inputs,
+	inputs: Inputs
 ): Promise<void> {
 	// If the payload does not have a repository object then fail early (the events we are interested in always have this)
 	if (!context.payload.repository) {
-		throw new Error('Workflow payload was missing repository object');
+		throw new Error("Workflow payload was missing repository object");
 	}
 
 	// Get the master branch so we can infer intent
@@ -27,8 +27,8 @@
 		inputs.defaultBranch || context.payload.repository.master_branch;
 	// Collect repo context
 	const repoContext: RepoContext = {
-		owner: context.payload.repository.owner.login || '',
-		name: context.payload.repository.name || '',
+		owner: context.payload.repository.owner.login || "",
+		name: context.payload.repository.name || "",
 		sha: context.payload.pull_request?.head.sha || context.sha,
 		pullRequest: context.payload.pull_request
 			? {
@@ -36,7 +36,7 @@
 					// eslint-disable-next-line id-denylist
 					number: context.payload.pull_request.number,
 					merged: context.payload.pull_request.merged,
-				}
+			  }
 			: null,
 	};
 
@@ -45,7 +45,7 @@
 	// Version of release built
 	let rawVersion: string | null = null;
 
-	if (context.payload.action === 'closed') {
+	if (context.payload.action === "closed") {
 		// If a pull request was closed and merged then just finalize the release!
 		if (repoContext.pullRequest && repoContext.pullRequest.merged) {
 			// Get the previous release built
@@ -55,10 +55,10 @@
 			});
 			if (!previousRelease) {
 				throw new Error(
-					'Action reached point of finalizing a release but did not find one',
+					"Action reached point of finalizing a release but did not find one"
 				);
 			} else if (previousRelease.isFinal) {
-				core.info('Release is already finalized so skipping.');
+				core.info("Release is already finalized so skipping.");
 				return;
 			}
 
@@ -68,17 +68,17 @@
 			rawVersion = await balena.getReleaseVersion(previousRelease.id);
 
 			// set outputs on finalize
-			core.setOutput('version', rawVersion);
-			core.setOutput('release_id', previousRelease.id);
+			core.setOutput("version", rawVersion);
+			core.setOutput("release_id", previousRelease.id);
 
 			if (inputs.createTag && rawVersion) {
 				try {
 					await github.createTag(repoContext, rawVersion);
 				} catch (e: any) {
-					if (e.message !== 'Reference already exists') {
+					if (e.message !== "Reference already exists") {
 						throw e;
 					}
-					core.info('Git reference already exists.');
+					core.info("Git reference already exists.");
 					return;
 				}
 			}
@@ -86,7 +86,7 @@
 			return;
 		} else {
 			// If the pull request was closed but not merged then do nothing
-			core.info('Pull request was closed but not merged, nothing to do.');
+			core.info("Pull request was closed but not merged, nothing to do.");
 			return;
 		}
 	}
@@ -103,9 +103,9 @@
 
 	// If we are pushing directly to the target branch then just build a release without draft flag
 	if (
-		context.eventName === 'push' &&
+		context.eventName === "push" &&
 		(context.ref === `refs/heads/${target}` ||
-			context.ref.startsWith('refs/tags/'))
+			context.ref.startsWith("refs/tags/"))
 	) {
 		// TODO: Update this to use ref_type & ref_name once that becomes available
 		// See: https://github.com/actions/toolkit/pull/935/files
@@ -120,9 +120,9 @@
 		};
 	} else if (!ALLOWED_EVENTS.includes(context.eventName)) {
 		// Make sure the only events now are ones we expect
-		if (context.eventName === 'push') {
+		if (context.eventName === "push") {
 			throw new Error(
-				`Push workflow only works with ${target} branch. Event tried pushing to: ${context.ref}`,
+				`Push workflow only works with ${target} branch. Event tried pushing to: ${context.ref}`
 			);
 		}
 		throw new Error(`Unsure how to proceed with event: ${context.eventName}`);
@@ -156,17 +156,17 @@
 
 	// Now that we built a release set the expected outputs
 	rawVersion = await balena.getReleaseVersion(releaseId);
-	core.setOutput('version', rawVersion);
-	core.setOutput('release_id', releaseId);
+	core.setOutput("version", rawVersion);
+	core.setOutput("release_id", releaseId);
 
 	if (inputs.createTag && buildOptions.draft === false) {
 		try {
 			await github.createTag(repoContext, rawVersion);
 		} catch (e: any) {
-			if (e.message !== 'Reference already exists') {
+			if (e.message !== "Reference already exists") {
 				throw e;
 			}
-			core.info('Git reference already exists.');
+			core.info("Git reference already exists.");
 		}
 	}
 }